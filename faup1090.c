// Part of dump1090, a Mode S message decoder for RTLSDR devices.
//
// faup1090.c: cut down version that just does 30005 -> stdout forwarding
//
// Copyright (c) 2014,2015 Oliver Jowett <oliver@mutability.co.uk>
//
// This file is free software: you may copy, redistribute and/or modify it
// under the terms of the GNU General Public License as published by the
// Free Software Foundation, either version 2 of the License, or (at your
// option) any later version.
//
// This file is distributed in the hope that it will be useful, but
// WITHOUT ANY WARRANTY; without even the implied warranty of
// MERCHANTABILITY or FITNESS FOR A PARTICULAR PURPOSE.  See the GNU
// General Public License for more details.
//
// You should have received a copy of the GNU General Public License
// along with this program.  If not, see <http://www.gnu.org/licenses/>.

// This file incorporates work covered by the following copyright and
// permission notice:
//
//   Copyright (C) 2012 by Salvatore Sanfilippo <antirez@gmail.com>
//
//   All rights reserved.
//
//   Redistribution and use in source and binary forms, with or without
//   modification, are permitted provided that the following conditions are
//   met:
//
//    *  Redistributions of source code must retain the above copyright
//       notice, this list of conditions and the following disclaimer.
//
//    *  Redistributions in binary form must reproduce the above copyright
//       notice, this list of conditions and the following disclaimer in the
//       documentation and/or other materials provided with the distribution.
//
//   THIS SOFTWARE IS PROVIDED BY THE COPYRIGHT HOLDERS AND CONTRIBUTORS
//   "AS IS" AND ANY EXPRESS OR IMPLIED WARRANTIES, INCLUDING, BUT NOT
//   LIMITED TO, THE IMPLIED WARRANTIES OF MERCHANTABILITY AND FITNESS FOR
//   A PARTICULAR PURPOSE ARE DISCLAIMED. IN NO EVENT SHALL THE COPYRIGHT
//   HOLDER OR CONTRIBUTORS BE LIABLE FOR ANY DIRECT, INDIRECT, INCIDENTAL,
//   SPECIAL, EXEMPLARY, OR CONSEQUENTIAL DAMAGES (INCLUDING, BUT NOT
//   LIMITED TO, PROCUREMENT OF SUBSTITUTE GOODS OR SERVICES; LOSS OF USE,
//   DATA, OR PROFITS; OR BUSINESS INTERRUPTION) HOWEVER CAUSED AND ON ANY
//   THEORY OF LIABILITY, WHETHER IN CONTRACT, STRICT LIABILITY, OR TORT
//   (INCLUDING NEGLIGENCE OR OTHERWISE) ARISING IN ANY WAY OUT OF THE USE
//   OF THIS SOFTWARE, EVEN IF ADVISED OF THE POSSIBILITY OF SUCH DAMAGE.
#define FAUP1090
#include "dump1090.h"
#include "help.h"
#include <stdarg.h>

#define _stringize(x) x
#define verstring(x) _stringize(x)

static error_t parse_opt (int key, char *arg, struct argp_state *state);
const char *argp_program_version = verstring(MODES_DUMP1090_VARIANT " " MODES_DUMP1090_VERSION);
const char doc[] = "faup1090 Mode-S conversion        "
verstring(MODES_DUMP1090_VARIANT " " MODES_DUMP1090_VERSION);
#undef _stringize
#undef verstring

const char args_doc[] = "";
static struct argp argp = { options, parse_opt, args_doc, doc, NULL, NULL, NULL }; 

char *bo_connect_ipaddr = "127.0.0.1";
char *bo_connect_port = "30005";

void receiverPositionChanged(float lat, float lon, float alt)
{
    /* nothing */
    (void) lat;
    (void) lon;
    (void) alt;
}

static void sigintHandler(int dummy) {
    MODES_NOTUSED(dummy);
    signal(SIGINT, SIG_DFL);  // reset signal handler - bit extra safety
    Modes.exit = 1;           // Signal to threads that we are done
}

static void sigtermHandler(int dummy) {
    MODES_NOTUSED(dummy);
    signal(SIGTERM, SIG_DFL); // reset signal handler - bit extra safety
    Modes.exit = 1;           // Signal to threads that we are done
}

//
// =============================== Initialization ===========================
//
static void faupInitConfig(void) {
    // Default everything to zero/NULL
    memset(&Modes, 0, sizeof(Modes));

    // Now initialise things that should not be 0/NULL to their defaults
    Modes.nfix_crc                = 1;
    Modes.check_crc               = 1;
    Modes.net                     = 1;
    Modes.net_heartbeat_interval  = MODES_NET_HEARTBEAT_INTERVAL;
    Modes.maxRange                = 1852 * 360; // 360NM default max range; this also disables receiver-relative positions
    Modes.quiet                   = 1;
    Modes.net_output_flush_size   = MODES_OUT_FLUSH_SIZE;
    Modes.net_output_flush_interval = 200; // milliseconds
}

//
//=========================================================================
//
static void faupInit(void) {
    // Validate the users Lat/Lon home location inputs
    if ( (Modes.fUserLat >   90.0)  // Latitude must be -90 to +90
      || (Modes.fUserLat <  -90.0)  // and
      || (Modes.fUserLon >  360.0)  // Longitude must be -180 to +360
      || (Modes.fUserLon < -180.0) ) {
        Modes.fUserLat = Modes.fUserLon = 0.0;
    } else if (Modes.fUserLon > 180.0) { // If Longitude is +180 to +360, make it -180 to 0
        Modes.fUserLon -= 360.0;
    }
    // If both Lat and Lon are 0.0 then the users location is either invalid/not-set, or (s)he's in the
    // Atlantic ocean off the west coast of Africa. This is unlikely to be correct.
    // Set the user LatLon valid flag only if either Lat or Lon are non zero. Note the Greenwich meridian
    // is at 0.0 Lon,so we must check for either fLat or fLon being non zero not both.
    // Testing the flag at runtime will be much quicker than ((fLon != 0.0) || (fLat != 0.0))
    Modes.bUserFlags &= ~MODES_USER_LATLON_VALID;
    if ((Modes.fUserLat != 0.0) || (Modes.fUserLon != 0.0)) {
        Modes.bUserFlags |= MODES_USER_LATLON_VALID;
    }

    // Prepare error correction tables
    modesChecksumInit(1);
    icaoFilterInit();
    modeACInit();
}

static error_t parse_opt (int key, char *arg, struct argp_state *state)
{
    switch(key){
        case OptLat:
            Modes.fUserLat = atof(arg);
            break;
        case OptLon:
            Modes.fUserLon = atof(arg);
            break;
        case OptNetBoPorts:
            bo_connect_port = arg;
            break;
        case OptNetBindAddr:
            bo_connect_ipaddr = arg;
            break;
        case ARGP_KEY_END:
            if (state->arg_num > 0)
            /* We use only options but no arguments */
                argp_usage (state);
            break;
        default:
            return ARGP_ERR_UNKNOWN;
    }
    return 0;
}

//
//=========================================================================
//
// This function is called a few times every second by main in order to
// perform tasks we need to do continuously, like accepting new clients
// from the net, refreshing the screen in interactive mode, and so forth
//
static void backgroundTasks(void) {
    icaoFilterExpire();
    trackPeriodicUpdate();
    modesNetPeriodicWork();
}

//
//=========================================================================
//
int main(int argc, char **argv) {
    struct client *c, *d;
    struct net_service *beast_input, *fatsv_output;

    // signal handlers:
    signal(SIGINT, sigintHandler);
    signal(SIGTERM, sigtermHandler);
    
    // Set sane defaults
    faupInitConfig();

    // Parse the command line options
    if( argp_parse(&argp, argc, argv, 0, 0, 0) ){
        goto exit;
    }

    // Initialization
    faupInit();
    // We need only one service here created below, no need to call modesInitNet
    Modes.clients = NULL;
    Modes.services = NULL;

    // Set up input connection
    beast_input = makeBeastInputService();
    c = serviceConnect(beast_input, bo_connect_ipaddr, bo_connect_port);
    if (!c) {
        fprintf (stderr,
                 "faup1090: failed to connect to %s:%s (is dump1090 running?): %s\n",
                 bo_connect_ipaddr, bo_connect_port, Modes.aneterr);
        exit (1);
    }

    sendBeastSettings(c, "Cdfj"); // Beast binary, no filters, CRC checks on, no mode A/C

    // Set up output connection on stdout
    fatsv_output = makeFatsvOutputService();
<<<<<<< HEAD
    d = createGenericClient(fatsv_output, STDOUT_FILENO);
=======
    createGenericClient(fatsv_output, STDOUT_FILENO);
    writeFATSVHeader();
>>>>>>> 0b9f7e4c

    // Run it until we've lost either connection
    while (!Modes.exit && beast_input->connections && fatsv_output->connections) {
        backgroundTasks();
        usleep(100000);
    }

    crcCleanupTables();
    
    /* Go through tracked aircraft chain and free up any used memory */
    struct aircraft *a = Modes.aircrafts, *n;
    while(a) {
        n = a->next;
        if(a) free(a);
        a = n;
    }
    
    // Free local service and client
    if(fatsv_output->writer->data) free(fatsv_output->writer->data);
    // Free only where we still have a connection
    if(beast_input->connections) free(c);
    if(fatsv_output->connections) free(d);
    if(beast_input) free(beast_input);
    if(fatsv_output) free(fatsv_output);
exit:
    return 0;
}
//
//=========================================================================
//<|MERGE_RESOLUTION|>--- conflicted
+++ resolved
@@ -54,21 +54,20 @@
 #define _stringize(x) x
 #define verstring(x) _stringize(x)
 
-static error_t parse_opt (int key, char *arg, struct argp_state *state);
+static error_t parse_opt(int key, char *arg, struct argp_state *state);
 const char *argp_program_version = verstring(MODES_DUMP1090_VARIANT " " MODES_DUMP1090_VERSION);
 const char doc[] = "faup1090 Mode-S conversion        "
-verstring(MODES_DUMP1090_VARIANT " " MODES_DUMP1090_VERSION);
+        verstring(MODES_DUMP1090_VARIANT " " MODES_DUMP1090_VERSION);
 #undef _stringize
 #undef verstring
 
 const char args_doc[] = "";
-static struct argp argp = { options, parse_opt, args_doc, doc, NULL, NULL, NULL }; 
+static struct argp argp = {options, parse_opt, args_doc, doc, NULL, NULL, NULL};
 
 char *bo_connect_ipaddr = "127.0.0.1";
 char *bo_connect_port = "30005";
 
-void receiverPositionChanged(float lat, float lon, float alt)
-{
+void receiverPositionChanged(float lat, float lon, float alt) {
     /* nothing */
     (void) lat;
     (void) lon;
@@ -77,14 +76,14 @@
 
 static void sigintHandler(int dummy) {
     MODES_NOTUSED(dummy);
-    signal(SIGINT, SIG_DFL);  // reset signal handler - bit extra safety
-    Modes.exit = 1;           // Signal to threads that we are done
+    signal(SIGINT, SIG_DFL); // reset signal handler - bit extra safety
+    Modes.exit = 1; // Signal to threads that we are done
 }
 
 static void sigtermHandler(int dummy) {
     MODES_NOTUSED(dummy);
     signal(SIGTERM, SIG_DFL); // reset signal handler - bit extra safety
-    Modes.exit = 1;           // Signal to threads that we are done
+    Modes.exit = 1; // Signal to threads that we are done
 }
 
 //
@@ -92,16 +91,16 @@
 //
 static void faupInitConfig(void) {
     // Default everything to zero/NULL
-    memset(&Modes, 0, sizeof(Modes));
+    memset(&Modes, 0, sizeof (Modes));
 
     // Now initialise things that should not be 0/NULL to their defaults
-    Modes.nfix_crc                = 1;
-    Modes.check_crc               = 1;
-    Modes.net                     = 1;
-    Modes.net_heartbeat_interval  = MODES_NET_HEARTBEAT_INTERVAL;
-    Modes.maxRange                = 1852 * 360; // 360NM default max range; this also disables receiver-relative positions
-    Modes.quiet                   = 1;
-    Modes.net_output_flush_size   = MODES_OUT_FLUSH_SIZE;
+    Modes.nfix_crc = 1;
+    Modes.check_crc = 1;
+    Modes.net = 1;
+    Modes.net_heartbeat_interval = MODES_NET_HEARTBEAT_INTERVAL;
+    Modes.maxRange = 1852 * 360; // 360NM default max range; this also disables receiver-relative positions
+    Modes.quiet = 1;
+    Modes.net_output_flush_size = MODES_OUT_FLUSH_SIZE;
     Modes.net_output_flush_interval = 200; // milliseconds
 }
 
@@ -110,10 +109,10 @@
 //
 static void faupInit(void) {
     // Validate the users Lat/Lon home location inputs
-    if ( (Modes.fUserLat >   90.0)  // Latitude must be -90 to +90
-      || (Modes.fUserLat <  -90.0)  // and
-      || (Modes.fUserLon >  360.0)  // Longitude must be -180 to +360
-      || (Modes.fUserLon < -180.0) ) {
+    if ((Modes.fUserLat > 90.0) // Latitude must be -90 to +90
+            || (Modes.fUserLat < -90.0) // and
+            || (Modes.fUserLon > 360.0) // Longitude must be -180 to +360
+            || (Modes.fUserLon < -180.0)) {
         Modes.fUserLat = Modes.fUserLon = 0.0;
     } else if (Modes.fUserLon > 180.0) { // If Longitude is +180 to +360, make it -180 to 0
         Modes.fUserLon -= 360.0;
@@ -134,9 +133,8 @@
     modeACInit();
 }
 
-static error_t parse_opt (int key, char *arg, struct argp_state *state)
-{
-    switch(key){
+static error_t parse_opt(int key, char *arg, struct argp_state *state) {
+    switch (key) {
         case OptLat:
             Modes.fUserLat = atof(arg);
             break;
@@ -151,8 +149,8 @@
             break;
         case ARGP_KEY_END:
             if (state->arg_num > 0)
-            /* We use only options but no arguments */
-                argp_usage (state);
+                /* We use only options but no arguments */
+                argp_usage(state);
             break;
         default:
             return ARGP_ERR_UNKNOWN;
@@ -183,12 +181,12 @@
     // signal handlers:
     signal(SIGINT, sigintHandler);
     signal(SIGTERM, sigtermHandler);
-    
+
     // Set sane defaults
     faupInitConfig();
 
     // Parse the command line options
-    if( argp_parse(&argp, argc, argv, 0, 0, 0) ){
+    if (argp_parse(&argp, argc, argv, 0, 0, 0)) {
         goto exit;
     }
 
@@ -202,22 +200,18 @@
     beast_input = makeBeastInputService();
     c = serviceConnect(beast_input, bo_connect_ipaddr, bo_connect_port);
     if (!c) {
-        fprintf (stderr,
-                 "faup1090: failed to connect to %s:%s (is dump1090 running?): %s\n",
-                 bo_connect_ipaddr, bo_connect_port, Modes.aneterr);
-        exit (1);
+        fprintf(stderr,
+                "faup1090: failed to connect to %s:%s (is dump1090 running?): %s\n",
+                bo_connect_ipaddr, bo_connect_port, Modes.aneterr);
+        exit(1);
     }
 
     sendBeastSettings(c, "Cdfj"); // Beast binary, no filters, CRC checks on, no mode A/C
 
     // Set up output connection on stdout
     fatsv_output = makeFatsvOutputService();
-<<<<<<< HEAD
-    d = createGenericClient(fatsv_output, STDOUT_FILENO);
-=======
     createGenericClient(fatsv_output, STDOUT_FILENO);
     writeFATSVHeader();
->>>>>>> 0b9f7e4c
 
     // Run it until we've lost either connection
     while (!Modes.exit && beast_input->connections && fatsv_output->connections) {
@@ -226,22 +220,22 @@
     }
 
     crcCleanupTables();
-    
+
     /* Go through tracked aircraft chain and free up any used memory */
     struct aircraft *a = Modes.aircrafts, *n;
-    while(a) {
+    while (a) {
         n = a->next;
-        if(a) free(a);
+        if (a) free(a);
         a = n;
     }
-    
+
     // Free local service and client
-    if(fatsv_output->writer->data) free(fatsv_output->writer->data);
+    if (fatsv_output->writer->data) free(fatsv_output->writer->data);
     // Free only where we still have a connection
-    if(beast_input->connections) free(c);
-    if(fatsv_output->connections) free(d);
-    if(beast_input) free(beast_input);
-    if(fatsv_output) free(fatsv_output);
+    if (beast_input->connections) free(c);
+    if (fatsv_output->connections) free(d);
+    if (beast_input) free(beast_input);
+    if (fatsv_output) free(fatsv_output);
 exit:
     return 0;
 }
