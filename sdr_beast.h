<<<<<<< HEAD
// Part of readsb, a Mode-S/ADSB/TIS message decoder.
=======
// Part of dump1090, a Mode S message decoder.
>>>>>>> 2ef9b177
//
// sdr_beast.h: Mode-S Beast and GNS5894 support (header)
//
// Copyright (c) 2019 Michael Wolf <michael@mictronics.de>
//
<<<<<<< HEAD
// This file is free software: you can redistribute it and/or modify
// it under the terms of the GNU General Public License as published by
// the Free Software Foundation, either version 3 of the License, or
// any later version.
=======
// This file is free software: you may copy, redistribute and/or modify it
// under the terms of the GNU General Public License as published by the
// Free Software Foundation, either version 2 of the License, or (at your
// option) any later version.
>>>>>>> 2ef9b177
//
// This file is distributed in the hope that it will be useful, but
// WITHOUT ANY WARRANTY; without even the implied warranty of
// MERCHANTABILITY or FITNESS FOR A PARTICULAR PURPOSE.  See the GNU
// General Public License for more details.
//
// You should have received a copy of the GNU General Public License
// along with this program.  If not, see <http://www.gnu.org/licenses/>.

#ifndef SDR_BEAST_H
#define SDR_BEAST_H

void beastInitConfig();
bool beastHandleOption(int argc, char *argv);
bool beastOpen();
void beastRun();
void beastClose();

#endif /* SDR_BEAST_H */

<|MERGE_RESOLUTION|>--- conflicted
+++ resolved
@@ -1,24 +1,13 @@
-<<<<<<< HEAD
 // Part of readsb, a Mode-S/ADSB/TIS message decoder.
-=======
-// Part of dump1090, a Mode S message decoder.
->>>>>>> 2ef9b177
 //
 // sdr_beast.h: Mode-S Beast and GNS5894 support (header)
 //
 // Copyright (c) 2019 Michael Wolf <michael@mictronics.de>
 //
-<<<<<<< HEAD
 // This file is free software: you can redistribute it and/or modify
 // it under the terms of the GNU General Public License as published by
 // the Free Software Foundation, either version 3 of the License, or
 // any later version.
-=======
-// This file is free software: you may copy, redistribute and/or modify it
-// under the terms of the GNU General Public License as published by the
-// Free Software Foundation, either version 2 of the License, or (at your
-// option) any later version.
->>>>>>> 2ef9b177
 //
 // This file is distributed in the hope that it will be useful, but
 // WITHOUT ANY WARRANTY; without even the implied warranty of
@@ -38,4 +27,3 @@
 void beastClose();
 
 #endif /* SDR_BEAST_H */
-
