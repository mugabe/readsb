--- conflicted
+++ resolved
@@ -57,11 +57,8 @@
     #include <ctype.h>
     #include <sys/stat.h>
     #include <sys/ioctl.h>
-<<<<<<< HEAD
     #include <time.h>
-=======
     #include <limits.h>
->>>>>>> 6910a4bf
     #include "rtl-sdr.h"
     #include "anet.h"
 #else
@@ -358,13 +355,9 @@
     int   metric;                    // Use metric units
     int   mlat;                      // Use Beast ascii format for raw data output, i.e. @...; iso *...;
     int   interactive_rtl1090;       // flight table in interactive mode is formatted like RTL1090
-<<<<<<< HEAD
     int   no_decode;                 // Disable decoding and aircraft tracking
-=======
-    
-    char *json_path;                 // Path to json data file to write, or NULL not to.
+        char *json_path;                 // Path to json data file to write, or NULL not to.
     int   json_interval;             // Interval between rewriting the json data file
->>>>>>> 6910a4bf
 
     // User details
     double fUserLat;                // Users receiver/antenna lat/lon needed for initial surface location
@@ -488,11 +481,8 @@
 void modesInitNet         (void);
 void modesQueueOutput     (struct modesMessage *mm);
 void modesReadFromClient(struct client *c, char *sep, int(*handler)(struct client *, char *));
-<<<<<<< HEAD
 void modesNetPeriodicWork (void);
-=======
 void modesWriteJson       (const char *path);
->>>>>>> 6910a4bf
 
 #ifdef __cplusplus
 }
