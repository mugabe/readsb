--- conflicted
+++ resolved
@@ -120,7 +120,6 @@
 #define MODES_LONG_MSG_SIZE     (MODES_LONG_MSG_SAMPLES  * sizeof(uint16_t))
 #define MODES_SHORT_MSG_SIZE    (MODES_SHORT_MSG_SAMPLES * sizeof(uint16_t))
 
-<<<<<<< HEAD
 #define MODES_OS_PREAMBLE_SAMPLES  (20)
 #define MODES_OS_PREAMBLE_SIZE     (MODES_OS_PREAMBLE_SAMPLES  * sizeof(uint16_t))
 #define MODES_OS_LONG_MSG_SAMPLES  (268)
@@ -128,14 +127,9 @@
 #define MODES_OS_LONG_MSG_SIZE     (MODES_LONG_MSG_SAMPLES  * sizeof(uint16_t))
 #define MODES_OS_SHORT_MSG_SIZE    (MODES_SHORT_MSG_SAMPLES * sizeof(uint16_t))
 
-#define MODES_RAWOUT_BUF_SIZE   (1500)
-#define MODES_RAWOUT_BUF_FLUSH  (MODES_RAWOUT_BUF_SIZE - 200)
-#define MODES_RAWOUT_BUF_RATE   (1000)            // 1000 * 64mS = 1 Min approx
-=======
 #define MODES_OUT_BUF_SIZE         (1500)
 #define MODES_OUT_FLUSH_SIZE       (MODES_OUT_BUF_SIZE - 256)
 #define MODES_OUT_FLUSH_INTERVAL   (60)
->>>>>>> 1769ac90
 
 #define MODES_ICAO_CACHE_LEN 1024 // Power of two required
 #define MODES_ICAO_CACHE_TTL 60   // Time to live of cached addresses
@@ -254,7 +248,6 @@
     unsigned char    msg[MODES_LONG_MSG_BYTES];  // the binary
 } tDF;
 
-<<<<<<< HEAD
 // Common stats for non-phase-corrected vs phase-corrected cases
 struct demod_stats {
     unsigned int demodulated0;
@@ -269,7 +262,8 @@
     // Histogram of fixed bit errors: index 0 for single bit erros,
     // index 1 for double bit errors etc.
     unsigned int bit_fix[MODES_MAX_BITERRORS];
-=======
+};
+
 // Common writer state for all output sockets of one type
 struct net_writer {
     int socket;          // listening socket FD, used to identify the owning service
@@ -277,7 +271,6 @@
     void *data;          // shared write buffer, sized MODES_OUT_BUF_SIZE
     int dataUsed;        // number of bytes of write buffer currently used
     time_t lastWrite;    // time of last write to clients
->>>>>>> 1769ac90
 };
 
 // Program global state
@@ -395,11 +388,8 @@
 
     unsigned int stat_blocks_processed;
     unsigned int stat_blocks_dropped;
-<<<<<<< HEAD
 
     struct timespec stat_cputime;
-=======
->>>>>>> 1769ac90
 } Modes;
 
 // The struct we use to store information about a decoded message.
